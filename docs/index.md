# ![Open Quantum Design](./img/oqd-logo-text.png)

<div align="center">
    <h2 align="center">
<<<<<<< HEAD
        Program the world's first open-source, full-stack quantum computer.
=======
    Open Quantum Design: Core
>>>>>>> fd963eed
    </h2>
</div>

[![Code style: black](https://img.shields.io/badge/code%20style-black-000000.svg)](https://github.com/ambv/black)
<<<<<<< HEAD
![versions](https://img.shields.io/badge/python-3.8%20%7C%203.9%20%7C%203.10-blue)
[![GitHub Workflow Status](https://img.shields.io/badge/build-passing-brightgreen)](https://github.com/ki3-qbt/graph-compiler/actions)

<!-- prettier-ignore -->
/// admonition | Note
    type: note
Welcome to the Open Quantum Design framework for programming quantum computers.
This documentation is still under development, please feel to contribute! © Open Quantum Design
///

## The Stack

![](figures/stack_diagram.png)
=======

<!-- prettier-ignore -->
/// admonition | Note
    type: note
Welcome to Open Quantum Design.
This documentation is still under development, we welcome contributions! © Open Quantum Design
///

## The Stack
```mermaid
graph LR
    
    
    
    

```
>>>>>>> fd963eed
<|MERGE_RESOLUTION|>--- conflicted
+++ resolved
@@ -2,30 +2,12 @@
 
 <div align="center">
     <h2 align="center">
-<<<<<<< HEAD
-        Program the world's first open-source, full-stack quantum computer.
-=======
     Open Quantum Design: Core
->>>>>>> fd963eed
     </h2>
 </div>
 
-[![Code style: black](https://img.shields.io/badge/code%20style-black-000000.svg)](https://github.com/ambv/black)
-<<<<<<< HEAD
 ![versions](https://img.shields.io/badge/python-3.8%20%7C%203.9%20%7C%203.10-blue)
-[![GitHub Workflow Status](https://img.shields.io/badge/build-passing-brightgreen)](https://github.com/ki3-qbt/graph-compiler/actions)
-
-<!-- prettier-ignore -->
-/// admonition | Note
-    type: note
-Welcome to the Open Quantum Design framework for programming quantum computers.
-This documentation is still under development, please feel to contribute! © Open Quantum Design
-///
-
-## The Stack
-
-![](figures/stack_diagram.png)
-=======
+[![CI](https://github.com/OpenQuantumDesign/oqd-core/actions/workflows/CI.yml/badge.svg)](https://github.com/OpenQuantumDesign/oqd-core/actions/workflows/CI.yml)
 
 <!-- prettier-ignore -->
 /// admonition | Note
@@ -35,12 +17,12 @@
 ///
 
 ## The Stack
+
 ```mermaid
 graph LR
-    
-    
-    
-    
 
-```
->>>>>>> fd963eed
+
+
+
+
+```