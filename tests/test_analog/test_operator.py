<<<<<<< HEAD
from typing import Union

from rich import print as pprint
=======
# Copyright 2024 Open Quantum Design

# Licensed under the Apache License, Version 2.0 (the "License");
# you may not use this file except in compliance with the License.
# You may obtain a copy of the License at

#     http://www.apache.org/licenses/LICENSE-2.0

# Unless required by applicable law or agreed to in writing, software
# distributed under the License is distributed on an "AS IS" BASIS,
# WITHOUT WARRANTIES OR CONDITIONS OF ANY KIND, either express or implied.
# See the License for the specific language governing permissions and
# limitations under the License.

from typing import Union
>>>>>>> fd963eed

import unittest
from unittest_prettify.colorize import (
    colorize,
    GREEN,
    BLUE,
    RED,
    MAGENTA,
)

<<<<<<< HEAD
from oqd_compiler_infrastructure import Post, Walk, In, ConversionRule, RewriteRule

########################################################################################


from midstack.interface.analog import *
from midstack.compiler.analog.utils import PrintOperator
from midstack.compiler.analog.verify.operator import VerifyHilberSpaceDim
from midstack.interface.math import *
=======
from oqd_compiler_infrastructure import Post, WalkBase, In, ConversionRule, RewriteRule

########################################################################################

from core.interface.analog import *
from core.interface.math import *
from core.compiler.analog.utils import PrintOperator
from core.compiler.analog.verify.operator import VerifyHilberSpaceDim
>>>>>>> fd963eed

########################################################################################


def test_function(
    operator: Operator,
    rule: Union[ConversionRule, RewriteRule] = PrintOperator(verbose=True),
<<<<<<< HEAD
    walk_method: Walk = Post,
=======
    walk_method: WalkBase = Post,
>>>>>>> fd963eed
    reverse: bool = False,
):
    return walk_method(rule, reverse=reverse)(operator)


#######################################################


@colorize(color=BLUE)
class TestRealFinalStringVerbosePrintOp(unittest.TestCase):
    """Testing the final string produced with the actual for real number expressions"""

    maxDiff = None

    def __init__(self, methodName: str = "runTest") -> None:
        super().__init__(methodName)
        self._rule = PrintOperator(verbose=True)

    def test_pauli_add_V(self):
        """Testing Vanilla Pauli Additions"""
        operator = PauliX() + PauliY() + PauliZ()
        actual = "(PauliX() + PauliY()) + PauliZ()"
        self.assertEqual(test_function(operator=operator, rule=self._rule), actual)

    def test_pauli_operator_multiply_V(self):
        """Testing Vanilla Pauli Multiplication  with verbose print"""
        operator = PauliX() * PauliY() * PauliZ()
        actual = "(PauliX() * PauliY()) * PauliZ()"
        self.assertEqual(test_function(operator=operator, rule=self._rule), actual)

    def test_pauli_scalar_left_multiplication_V(self):
        """Testing scalar Pauli left Multiplication"""
        operator = 3 * PauliX()
        actual = "(3) * PauliX()"
        self.assertEqual(test_function(operator=operator, rule=self._rule), actual)

    def test_pauli_scalar_left_multiple_multiplication_V(self):
        """Testing scalar Pauli left Multiplication with several terms"""
        operator = 3 * 5 * PauliX()
        actual = "(15) * PauliX()"
        self.assertEqual(test_function(operator=operator, rule=self._rule), actual)

    def test_pauli_scalar_right_multiplication_V(self):
        """Testing scalar Pauli right Multiplication"""
        operator = PauliX() * 3
        actual = "(3) * PauliX()"
        self.assertEqual(test_function(operator=operator, rule=self._rule), actual)

    def test_pauli_scalar_right_multiple_multiplication_V(self):
        """Testing scalar Pauli right Multiplication"""
        operator = PauliX() * 3 * 5
        actual = "(5) * ((3) * PauliX())"
        self.assertEqual(test_function(operator=operator, rule=self._rule), actual)

    def test_pauli_scalar_multiplication_with_addition_V(self):
        """Testing scalar Pauli Multiplication with addition"""
        operator = 3 * PauliX() + 5 * PauliI()
        actual = "((3) * PauliX()) + ((5) * PauliI())"
        self.assertEqual(test_function(operator=operator, rule=self._rule), actual)

    def test_pauli_scalar_multiplication_nested_l1_V(self):
        """Testing scalar Pauli Multiplication with nested operations"""
        operator = (PauliX() * 3) @ PauliY() + (5 * PauliZ()) @ (2 * PauliI())
        actual = "(((3) * PauliX()) @ PauliY()) + (((5) * PauliZ()) @ ((2) * PauliI()))"
        self.assertEqual(test_function(operator=operator, rule=self._rule), actual)

    def test_pauli_scalar_multiplication_nested_l2_V(self):
        """Testing scalar Pauli Multiplication with more nested operations with verbose print"""
        operator = (PauliX() * 3) @ ((3 * PauliY() + 7 * PauliY()) - (3 * PauliZ())) + (
            5 * 5 * PauliZ()
        ) @ (2 * PauliI())
        actual = "(((3) * PauliX()) @ ((((3) * PauliY()) + ((7) * PauliY())) - ((3) * PauliZ()))) + (((25) * PauliZ()) @ ((2) * PauliI()))"
        self.assertEqual(test_function(operator=operator, rule=self._rule), actual)

    def test_pauli_scalar_string_nested_float_combination_V(self):
        """Testing scalar Pauli multiplication with combination of string and (int, float) with verbose print"""
        operator = 3 * MathStr(string="4*t") * PauliX()
        actual = "(3 * (4 * t)) * PauliX()"
        self.assertEqual(test_function(operator=operator, rule=self._rule), actual)

    def test_pauli_kron_with_addition_V(self):
        """Testing tensor product with addition for Pauli with verbose print"""
        operator = PauliX() @ (PauliI() + PauliZ()) @ PauliY()
        actual = "(PauliX() @ (PauliI() + PauliZ())) @ PauliY()"
        self.assertEqual(test_function(operator=operator, rule=self._rule), actual)

    def test_pauli_string_left_multiplication_V(self):
        """Testing string Pauli left Multiplication"""
        operator = MathStr(string="sin(t)") * PauliX()
        actual = "(sin(t)) * PauliX()"
        self.assertEqual(test_function(operator=operator, rule=self._rule), actual)

    def test_pauli_string_right_multiplication_V(self):
        """Testing string Pauli right Multiplication"""
        operator = PauliX() * MathStr(string="cos(t)")
        actual = "(cos(t)) * PauliX()"
        self.assertEqual(test_function(operator=operator, rule=self._rule), actual)

    def test_pauli_string_left_right_multiplication_V(self):
        """Testing string Pauli left and right Multiplication with verbose print"""
        operator = MathStr(string="sin(t)") * PauliX() * MathStr(string="cos(t)")
        actual = "(cos(t)) * ((sin(t)) * PauliX())"
        self.assertEqual(test_function(operator=operator, rule=self._rule), actual)

    def test_pauli_string_left_right_multiplication_nested_V(self):
        """Testing string Pauli left and right nested Multiplication  with verbose print"""
        operator = (
            MathStr(string="sin(t)+3*tan(t)") * PauliX() * MathStr(string="cos(t)")
        )
        actual = "(cos(t)) * ((sin(t) + (3 * tan(t))) * PauliX())"
        self.assertEqual(test_function(operator=operator, rule=self._rule), actual)

    def test_pauli_minus_string_V(self):
        """Pauli scalar multiplication with string and with negative sign"""
        operator = 2 * MathStr(string="4*t") * -PauliX()
        actual = "(2 * (4 * t)) * ((-1) * PauliX())"
        self.assertEqual(test_function(operator=operator, rule=self._rule), actual)

    def test_pauli_multiple_minus_V(self):
        """Pauli scalar multiplication with string and with double negative  with verbose print"""
        operator = 2 * -(-PauliX())
        actual = "(2) * ((-1) * ((-1) * PauliX()))"
        self.assertEqual(test_function(operator=operator, rule=self._rule), actual)

    @unittest.skip("Not Implemented")
    def test_pauli_multiple_minus_nested_V(self):
        raise NotImplementedError


@colorize(color=BLUE)
class TestComplexFinalStringVerbosePrintOp(unittest.TestCase):
    """Testing the final string produced with the actual for complex number expressions"""

    def __init__(self, methodName: str = "runTest") -> None:
        self._rule = PrintOperator(verbose=True)
        super().__init__(methodName)

    def test_pauli_left_img_V(self):
        """Testing Pauli with left img with verbose print"""
        operator = 2j * PauliX()
        actual = "(0.0 + (1j * 2.0)) * PauliX()"
        self.assertEqual(test_function(operator=operator, rule=self._rule), actual)

    def test_pauli_right_img_V(self):
        """Testing Pauli with right img  with verbose print"""
        operator = PauliX() * 2j
        actual = "(0.0 + (1j * 2.0)) * PauliX()"
        self.assertEqual(test_function(operator=operator, rule=self._rule), actual)

    def test_pauli_nested_img_V(self):
        """Testing Pauli with nested img with verbose print"""
        operator = PauliX() * 2j * (PauliI() + 8j * PauliY())
        actual = "((0.0 + (1j * 2.0)) * PauliX()) * (PauliI() + ((0.0 + (1j * 8.0)) * PauliY()))"
        self.assertEqual(test_function(operator=operator, rule=self._rule), actual)


X, Y, Z, I, A, C, LI = (
    PauliX(),
    PauliY(),
    PauliZ(),
    PauliI(),
    Annihilation(),
    Creation(),
    Identity(),
)


@colorize(color=BLUE)
class TestHilbertSpaceDimVerification(unittest.TestCase):
    maxDiff = None
<<<<<<< HEAD

    def __init__(self, methodName: str = "runTest") -> None:
        self._rule = VerifyHilberSpaceDim()
        self._walk_method = In
        self._reverse = True
        super().__init__(methodName)

    def test_simple_addition_fail(self):
        """Addition fail"""
        op = 2 * (X @ Z @ Z) + 3 * (Y @ I) + 2 * (Z @ Z)
        self.assertRaises(
            AssertionError,
            lambda: test_function(
                operator=op,
                rule=self._rule,
                walk_method=self._walk_method,
                reverse=self._reverse,
            ),
        )

    def test_simple_addition_pass_single(self):
        """Addition pass single"""
        op = 2 * X + 3 * Y + Z + Y  # + 2 * (Z @ Z)
        test_function(
            operator=op,
            rule=self._rule,
            walk_method=self._walk_method,
            reverse=self._reverse,
        )

    def test_simple_addition_fail_single_with_ladder(self):
        """Addition fail single term with ladder"""
        op = 2 * X + Y + A + Z + Y  # + 2 * (Z @ Z)
        self.assertRaises(
            AssertionError,
            lambda: test_function(
                operator=op,
                rule=self._rule,
                walk_method=self._walk_method,
                reverse=self._reverse,
            ),
        )

    def test_simple_addition_fail_ladder(self):
        """Addition fail with ladder"""
        op = 2 * (X @ Z @ A) + 3 * (Y @ I @ C) + 2 * (Z @ Z @ (C * C * I) @ A)
        self.assertRaises(
            AssertionError,
            lambda: test_function(
                operator=op,
                rule=self._rule,
                walk_method=self._walk_method,
                reverse=self._reverse,
            ),
        )

    def test_simple_addition_pass_ladder(self):
        """Addition pass with ladder"""
        op = (
            2 * (X @ Z @ A)
            + (Y @ I @ C)
            + 2 * (Z @ Z @ (C * C * I))
            + (Y @ I @ (C * A * A * C * LI))
        )
        test_function(
            operator=op,
            rule=self._rule,
            walk_method=self._walk_method,
            reverse=self._reverse,
        )


if __name__ == "__main__":
    unittest.main()

=======

    def __init__(self, methodName: str = "runTest") -> None:
        self._rule = VerifyHilberSpaceDim()
        self._walk_method = In
        self._reverse = True
        super().__init__(methodName)

    def test_simple_addition_fail(self):
        """Addition fail"""
        op = 2 * (X @ Z @ Z) + 3 * (Y @ I) + 2 * (Z @ Z)
        self.assertRaises(
            AssertionError,
            lambda: test_function(
                operator=op,
                rule=self._rule,
                walk_method=self._walk_method,
                reverse=self._reverse,
            ),
        )

    def test_simple_addition_pass_single(self):
        """Addition pass single"""
        op = 2 * X + 3 * Y + Z + Y  # + 2 * (Z @ Z)
        test_function(
            operator=op,
            rule=self._rule,
            walk_method=self._walk_method,
            reverse=self._reverse,
        )

    def test_simple_addition_fail_single_with_ladder(self):
        """Addition fail single term with ladder"""
        op = 2 * X + Y + A + Z + Y  # + 2 * (Z @ Z)
        self.assertRaises(
            AssertionError,
            lambda: test_function(
                operator=op,
                rule=self._rule,
                walk_method=self._walk_method,
                reverse=self._reverse,
            ),
        )

    def test_simple_addition_fail_ladder(self):
        """Addition fail with ladder"""
        op = 2 * (X @ Z @ A) + 3 * (Y @ I @ C) + 2 * (Z @ Z @ (C * C * I) @ A)
        self.assertRaises(
            AssertionError,
            lambda: test_function(
                operator=op,
                rule=self._rule,
                walk_method=self._walk_method,
                reverse=self._reverse,
            ),
        )

    def test_simple_addition_pass_ladder(self):
        """Addition pass with ladder"""
        op = (
            2 * (X @ Z @ A)
            + (Y @ I @ C)
            + 2 * (Z @ Z @ (C * C * I))
            + (Y @ I @ (C * A * A * C * LI))
        )
        test_function(
            operator=op,
            rule=self._rule,
            walk_method=self._walk_method,
            reverse=self._reverse,
        )


# %%
>>>>>>> fd963eed
if __name__ == "__main__":
    unittest.main()<|MERGE_RESOLUTION|>--- conflicted
+++ resolved
@@ -1,8 +1,3 @@
-<<<<<<< HEAD
-from typing import Union
-
-from rich import print as pprint
-=======
 # Copyright 2024 Open Quantum Design
 
 # Licensed under the Apache License, Version 2.0 (the "License");
@@ -18,7 +13,6 @@
 # limitations under the License.
 
 from typing import Union
->>>>>>> fd963eed
 
 import unittest
 from unittest_prettify.colorize import (
@@ -29,17 +23,6 @@
     MAGENTA,
 )
 
-<<<<<<< HEAD
-from oqd_compiler_infrastructure import Post, Walk, In, ConversionRule, RewriteRule
-
-########################################################################################
-
-
-from midstack.interface.analog import *
-from midstack.compiler.analog.utils import PrintOperator
-from midstack.compiler.analog.verify.operator import VerifyHilberSpaceDim
-from midstack.interface.math import *
-=======
 from oqd_compiler_infrastructure import Post, WalkBase, In, ConversionRule, RewriteRule
 
 ########################################################################################
@@ -48,7 +31,6 @@
 from core.interface.math import *
 from core.compiler.analog.utils import PrintOperator
 from core.compiler.analog.verify.operator import VerifyHilberSpaceDim
->>>>>>> fd963eed
 
 ########################################################################################
 
@@ -56,11 +38,7 @@
 def test_function(
     operator: Operator,
     rule: Union[ConversionRule, RewriteRule] = PrintOperator(verbose=True),
-<<<<<<< HEAD
-    walk_method: Walk = Post,
-=======
     walk_method: WalkBase = Post,
->>>>>>> fd963eed
     reverse: bool = False,
 ):
     return walk_method(rule, reverse=reverse)(operator)
@@ -231,7 +209,6 @@
 @colorize(color=BLUE)
 class TestHilbertSpaceDimVerification(unittest.TestCase):
     maxDiff = None
-<<<<<<< HEAD
 
     def __init__(self, methodName: str = "runTest") -> None:
         self._rule = VerifyHilberSpaceDim()
@@ -305,82 +282,4 @@
 
 
 if __name__ == "__main__":
-    unittest.main()
-
-=======
-
-    def __init__(self, methodName: str = "runTest") -> None:
-        self._rule = VerifyHilberSpaceDim()
-        self._walk_method = In
-        self._reverse = True
-        super().__init__(methodName)
-
-    def test_simple_addition_fail(self):
-        """Addition fail"""
-        op = 2 * (X @ Z @ Z) + 3 * (Y @ I) + 2 * (Z @ Z)
-        self.assertRaises(
-            AssertionError,
-            lambda: test_function(
-                operator=op,
-                rule=self._rule,
-                walk_method=self._walk_method,
-                reverse=self._reverse,
-            ),
-        )
-
-    def test_simple_addition_pass_single(self):
-        """Addition pass single"""
-        op = 2 * X + 3 * Y + Z + Y  # + 2 * (Z @ Z)
-        test_function(
-            operator=op,
-            rule=self._rule,
-            walk_method=self._walk_method,
-            reverse=self._reverse,
-        )
-
-    def test_simple_addition_fail_single_with_ladder(self):
-        """Addition fail single term with ladder"""
-        op = 2 * X + Y + A + Z + Y  # + 2 * (Z @ Z)
-        self.assertRaises(
-            AssertionError,
-            lambda: test_function(
-                operator=op,
-                rule=self._rule,
-                walk_method=self._walk_method,
-                reverse=self._reverse,
-            ),
-        )
-
-    def test_simple_addition_fail_ladder(self):
-        """Addition fail with ladder"""
-        op = 2 * (X @ Z @ A) + 3 * (Y @ I @ C) + 2 * (Z @ Z @ (C * C * I) @ A)
-        self.assertRaises(
-            AssertionError,
-            lambda: test_function(
-                operator=op,
-                rule=self._rule,
-                walk_method=self._walk_method,
-                reverse=self._reverse,
-            ),
-        )
-
-    def test_simple_addition_pass_ladder(self):
-        """Addition pass with ladder"""
-        op = (
-            2 * (X @ Z @ A)
-            + (Y @ I @ C)
-            + 2 * (Z @ Z @ (C * C * I))
-            + (Y @ I @ (C * A * A * C * LI))
-        )
-        test_function(
-            operator=op,
-            rule=self._rule,
-            walk_method=self._walk_method,
-            reverse=self._reverse,
-        )
-
-
-# %%
->>>>>>> fd963eed
-if __name__ == "__main__":
     unittest.main()