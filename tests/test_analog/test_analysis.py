<<<<<<< HEAD
=======
# Copyright 2024 Open Quantum Design

# Licensed under the Apache License, Version 2.0 (the "License");
# you may not use this file except in compliance with the License.
# You may obtain a copy of the License at

#     http://www.apache.org/licenses/LICENSE-2.0

# Unless required by applicable law or agreed to in writing, software
# distributed under the License is distributed on an "AS IS" BASIS,
# WITHOUT WARRANTIES OR CONDITIONS OF ANY KIND, either express or implied.
# See the License for the specific language governing permissions and
# limitations under the License.

>>>>>>> fd963eed
import unittest
from unittest_prettify.colorize import (
    colorize,
    GREEN,
    BLUE,
    RED,
    MAGENTA,
)

<<<<<<< HEAD
from oqd_compiler_infrastructure import RewriteRule, Walk, Post, Pre, In

########################################################################################


from midstack.interface.analog import *
from midstack.compiler.analog.analysis import TermIndex
from midstack.interface.math import *

########################################################################################


=======
from oqd_compiler_infrastructure import RewriteRule, Post, Pre, In

########################################################################################


from core.interface.analog import *
from core.compiler.analog.analysis import TermIndex
from core.interface.math import *

########################################################################################


>>>>>>> fd963eed
X, Y, Z, I, A, C, LI = (
    PauliX(),
    PauliY(),
    PauliZ(),
    PauliI(),
    Annihilation(),
    Creation(),
    Identity(),
)
<<<<<<< HEAD


def test_function_TermIndex(operator: Operator):
    analysis = In(TermIndex())
    analysis(model=operator)
    return analysis.children[0].term_idx

=======


def test_function_TermIndex(operator: Operator):
    analysis = In(TermIndex())
    analysis(model=operator)
    return analysis.children[0].term_idx

>>>>>>> fd963eed

@colorize(color=BLUE)
class TestTermIndex(unittest.TestCase):
    maxDiff = None

    def __init__(self, methodName: str = "runTest") -> None:
        super().__init__(methodName)
        self.rule = TermIndex()

    def test_simple_single_term_pauli(self):
        """Simple test single term pauli"""
        op = X + Y + Z + I
        expected = [[1], [2], [3], [0]]
        self.assertEqual(
            test_function_TermIndex(
                operator=op,
            ),
            expected,
        )

    def test_simple_single_term_ladder(self):
        """Simple test single term ladder"""
        op = A + C + LI
        expected = [[(1, 0)], [(1, 1)], [(0, 0)]]
        self.assertEqual(
            test_function_TermIndex(
                operator=op,
            ),
            expected,
        )

    def test_kron_add(self):
        """Simple kron add"""
        op = X @ Y + Z @ X + X @ X + Y @ Z
        expected = [[1, 2], [3, 1], [1, 1], [2, 3]]
        self.assertEqual(
            test_function_TermIndex(
                operator=op,
            ),
            expected,
        )

    def test_kron_single(self):
        """Simple kron single term"""
        op = X @ Y @ Z @ I
        expected = [[1, 2, 3, 0]]
        self.assertEqual(
            test_function_TermIndex(
                operator=op,
            ),
            expected,
        )

    def test_kron_single_ladder(self):
        """Simple kron single term with ladder"""
        op = C @ (A * LI)
        expected = [[(1, 1), (1, 0)]]
        self.assertEqual(
            test_function_TermIndex(
                operator=op,
            ),
            expected,
        )

    def test_kron_single_complicated(self):
        """Complicated kron single term"""
        op = X @ Y @ X @ X @ (A * C * A) @ I @ C
        expected = [[1, 2, 1, 1, (3, 1), 0, (1, 1)]]
        self.assertEqual(
            test_function_TermIndex(
                operator=op,
            ),
            expected,
        )

    def test_kron_add_complicated(self):
        """Complicated kron add"""
        op = X @ Y @ (C * LI * A * C) + X @ X + (A * C * A) @ I @ C + Y + Z
        expected = [[1, 2, (3, 2)], [1, 1], [(3, 1), 0, (1, 1)], [2], [3]]
        self.assertEqual(
            test_function_TermIndex(
                operator=op,
            ),
            expected,
        )

    def test_kron_add_complicated(self):
        """Complicated kron add with scalar mul"""
        op = C @ (C * LI * A * C) + 3 * (X @ X) + A * C * A + 3 * Y + 2 * Z + C + LI
        expected = [[(1, 1), (3, 2)], [1, 1], [(3, 1)], [2], [3], [(1, 1)], [(0, 0)]]
        self.assertEqual(
            test_function_TermIndex(
                operator=op,
            ),
            expected,
        )


if __name__ == "__main__":
    unittest.main()<|MERGE_RESOLUTION|>--- conflicted
+++ resolved
@@ -1,5 +1,3 @@
-<<<<<<< HEAD
-=======
 # Copyright 2024 Open Quantum Design
 
 # Licensed under the Apache License, Version 2.0 (the "License");
@@ -14,7 +12,6 @@
 # See the License for the specific language governing permissions and
 # limitations under the License.
 
->>>>>>> fd963eed
 import unittest
 from unittest_prettify.colorize import (
     colorize,
@@ -24,20 +21,6 @@
     MAGENTA,
 )
 
-<<<<<<< HEAD
-from oqd_compiler_infrastructure import RewriteRule, Walk, Post, Pre, In
-
-########################################################################################
-
-
-from midstack.interface.analog import *
-from midstack.compiler.analog.analysis import TermIndex
-from midstack.interface.math import *
-
-########################################################################################
-
-
-=======
 from oqd_compiler_infrastructure import RewriteRule, Post, Pre, In
 
 ########################################################################################
@@ -50,7 +33,6 @@
 ########################################################################################
 
 
->>>>>>> fd963eed
 X, Y, Z, I, A, C, LI = (
     PauliX(),
     PauliY(),
@@ -60,7 +42,6 @@
     Creation(),
     Identity(),
 )
-<<<<<<< HEAD
 
 
 def test_function_TermIndex(operator: Operator):
@@ -68,15 +49,6 @@
     analysis(model=operator)
     return analysis.children[0].term_idx
 
-=======
-
-
-def test_function_TermIndex(operator: Operator):
-    analysis = In(TermIndex())
-    analysis(model=operator)
-    return analysis.children[0].term_idx
-
->>>>>>> fd963eed
 
 @colorize(color=BLUE)
 class TestTermIndex(unittest.TestCase):
