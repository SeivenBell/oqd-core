import time

import requests

import numpy as np

<<<<<<< HEAD
import argparse

########################################################################################
=======
from quantumion.analog.circuit import AnalogCircuit
from quantumion.analog.gate import *
from backends.task import Task
from backends.base import TaskArgs
>>>>>>> 82f9da75

from backends.task import Task
from backends.analog.data import TaskArgsAnalog

from quantumion.analog.circuit import AnalogCircuit
from quantumion.analog.gate import *
from quantumion.analog.operator import *

<<<<<<< HEAD
########################################################################################


=======
>>>>>>> 82f9da75
def submit(submission: Task):
    url = f"{server_url}/qsim_simulator/"
    response = requests.post(url, json=submission.model_dump())
    if response.status_code == 200:
        result = response.json()
        return result

    else:
        print(f"Error: {response.status_code}")
        return None


def check_status(result):
    url = f"{server_url}/check_status/"
    response = requests.post(url, json=result)
    if response.status_code == 200:
        result = response.json()
        return result


def get_result(result):
    url = f"{server_url}/get_result/"
    response = requests.post(url, json=result)
    if response.status_code == 200:
        result = response.json()
        return result

    else:
        print(f"Error: {response.status_code}")
        return None


########################################################################################

if __name__ == "__main__":
<<<<<<< HEAD
    parser = argparse.ArgumentParser()
    parser.add_argument(
        "-u",
        "--url",
        default="http://127.0.0.1:8000",
        type=str,
        help="server URL for job submission",
    )

    args = parser.parse_args()

    server_url = args.url

    ex = AnalogCircuit()
    gate = AnalogGate(duration=1.0, unitary=[np.pi / 4 * PauliX], dissipation=[])
    ex.add(gate=gate)

    spec = TaskArgsAnalog(n_shots=10)
    submission = Task(program=ex, args=spec)

    print("{:=^80}".format(" Submitting Jobs "))

    jobs = []
    for n in range(10):
        job = submit(submission)
        job_id = job["id"]
        jobs.append(job)
        print(f"Job {n} submitted with ID: {job_id}")

    print("{:=^80}".format(" Results "))
=======
    operator = np.pi * PauliX
    experiment = AnalogCircuit()
    experiment.add(operator)

    spec = TaskArgs(n_shots=10, fock_trunc=4)
    submission = Task(program=experiment, specification=spec)
>>>>>>> 82f9da75

    print("{:<5} {:<12} {}".format("Job", "Status", "Result"))

    for n, job in enumerate(jobs):
        status = ""
        while status not in ["finished", "failed"]:
            status = check_status(job)["status"]

            if status == "finished":
                result = get_result(job)
                print("\r{:<5} {:<12} {}".format(n, status, result))
            elif status == "failed":
                result = get_result(job)
                print("\r{:<5} {:<12} {}".format(n, status, ""))
            else:
                print("\r{:<5} {:<12} {}".format(n, status, ""), end="")<|MERGE_RESOLUTION|>--- conflicted
+++ resolved
@@ -4,16 +4,9 @@
 
 import numpy as np
 
-<<<<<<< HEAD
 import argparse
 
 ########################################################################################
-=======
-from quantumion.analog.circuit import AnalogCircuit
-from quantumion.analog.gate import *
-from backends.task import Task
-from backends.base import TaskArgs
->>>>>>> 82f9da75
 
 from backends.task import Task
 from backends.analog.data import TaskArgsAnalog
@@ -22,12 +15,9 @@
 from quantumion.analog.gate import *
 from quantumion.analog.operator import *
 
-<<<<<<< HEAD
 ########################################################################################
 
 
-=======
->>>>>>> 82f9da75
 def submit(submission: Task):
     url = f"{server_url}/qsim_simulator/"
     response = requests.post(url, json=submission.model_dump())
@@ -63,7 +53,6 @@
 ########################################################################################
 
 if __name__ == "__main__":
-<<<<<<< HEAD
     parser = argparse.ArgumentParser()
     parser.add_argument(
         "-u",
@@ -76,6 +65,8 @@
     args = parser.parse_args()
 
     server_url = args.url
+
+    ########################################################################################
 
     ex = AnalogCircuit()
     gate = AnalogGate(duration=1.0, unitary=[np.pi / 4 * PauliX], dissipation=[])
@@ -93,15 +84,9 @@
         jobs.append(job)
         print(f"Job {n} submitted with ID: {job_id}")
 
+    ########################################################################################
+
     print("{:=^80}".format(" Results "))
-=======
-    operator = np.pi * PauliX
-    experiment = AnalogCircuit()
-    experiment.add(operator)
-
-    spec = TaskArgs(n_shots=10, fock_trunc=4)
-    submission = Task(program=experiment, specification=spec)
->>>>>>> 82f9da75
 
     print("{:<5} {:<12} {}".format("Job", "Status", "Result"))
 
