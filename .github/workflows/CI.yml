--- conflicted
+++ resolved
@@ -33,12 +33,7 @@
       - name: Set up Python
         uses: actions/setup-python@v4
         with:
-<<<<<<< HEAD
-          python-version: "3.11"
-=======
-          #          python-version: "3.10"
           python-version: ${{ matrix.version }}
->>>>>>> 0b59a5b5
           cache: "pip"
       - name: Install dependencies
         run: |
