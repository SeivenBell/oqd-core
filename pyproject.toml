--- conflicted
+++ resolved
@@ -35,16 +35,8 @@
 ]
 
 dependencies = [
-<<<<<<< HEAD
     "pydantic>=2.10.6",
     "qutip>=5.1.1",
-=======
-  "pydantic>=2.4",
-  "Cython~=3.0.10",
-  "filelock~=3.13.4",
-  "numpy~=1.0",
-  "oqd-compiler-infrastructure",
->>>>>>> a2ba5baa
 ]
 
 [project.optional-dependencies]
