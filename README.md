--- conflicted
+++ resolved
@@ -45,20 +45,12 @@
 ```python
 import matplotlib.pyplot as plt
 
-<<<<<<< HEAD
-from midstack.interface.analog.operator import *
-from midstack.interface.analog.operations import *
-from midstack.backend.metric import *
-from midstack.backend.task import Task, TaskArgsAnalog
-from midstack.backend import QutipBackend
-=======
 from core.interface.analog.operator import *
 from core.interface.analog.operations import *
 from core.backend.metric import *
 from core.backend.task import Task
 from analog_emulator.base import TaskArgsAnalogSimulator
 from core.backend import QutipBackend
->>>>>>> fd963eed
 
 X = PauliX()
 Z = PauliZ()
@@ -68,11 +60,7 @@
 circuit = AnalogCircuit()
 circuit.evolve(duration=10, gate=Hx)
 
-<<<<<<< HEAD
-args = TaskArgsAnalog(
-=======
 args = TaskArgsAnalogSimulator(
->>>>>>> fd963eed
     n_shots=100,
     fock_cutoff=4,
     metrics={"Z": Expectation(operator=Z)},
