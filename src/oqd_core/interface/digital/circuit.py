# Copyright 2024 Open Quantum Design

# Licensed under the Apache License, Version 2.0 (the "License");
# you may not use this file except in compliance with the License.
# You may obtain a copy of the License at

#     http://www.apache.org/licenses/LICENSE-2.0

# Unless required by applicable law or agreed to in writing, software
# distributed under the License is distributed on an "AS IS" BASIS,
# WITHOUT WARRANTIES OR CONDITIONS OF ANY KIND, either express or implied.
# See the License for the specific language governing permissions and
# limitations under the License.

<<<<<<< HEAD
=======
from pydantic import field_validator, model_validator, ConfigDict
>>>>>>> a2ba5baa
from typing import List, Union

from oqd_compiler_infrastructure import VisitableBaseModel
from pydantic import field_validator, model_validator

########################################################################################
from .gate import Gate
from .register import ClassicalRegister, QuantumRegister
from .statement import Statement

########################################################################################

__all__ = [
    "DigitalCircuit",
]

########################################################################################


class DigitalCircuit(VisitableBaseModel):
    model_config = ConfigDict(extra="forbid")

    qreg: List[QuantumRegister] = []
    creg: List[ClassicalRegister] = []

    declarations: List = []
    sequence: List[Union[Gate, Statement]] = []

    @field_validator("creg", mode="before")
    @classmethod
    def convert_creg(cls, v):
        if isinstance(v, int):
            v = [ClassicalRegister(reg=v)]
        elif isinstance(v, ClassicalRegister):
            v = [v]
        return v

    @field_validator("qreg", mode="before")
    @classmethod
    def convert_qreg(cls, v):
        if isinstance(v, int):
            v = [QuantumRegister(reg=v)]
        elif isinstance(v, QuantumRegister):
            v = [v]
        return v

    @model_validator(mode="after")
    @classmethod
    def validate_ids(cls, data):
        ids = []
        for creg in data.creg:
            ids.append(creg.id)
        for qreg in data.qreg:
            ids.append(qreg.id)

        if len(ids) != len(set(ids)):
            raise ValueError(
                "Found multiple registers with the same identifier, register identifier must be unique"
            )

        return data

    def add(self, op: Union[Gate, Statement]):
        self.sequence.append(op)

    @property
    def qasm(self):
        version = "2.0"
        header = 'include "qelib1.inc";'

        qasm_str = f"OPENQASM {version};\n"
        qasm_str += f"{header};\n"

        for qreg in self.qreg:
            qasm_str += f"qreg {qreg.id}[{len(qreg.reg)}];\n"

        for creg in self.creg:
            qasm_str += f"creg {creg.id}[{len(creg.reg)}];\n"

        # for decl in self.declarations:
        #     qasm_str += ""

        for op in self.sequence:
            if isinstance(op, Gate):
                qasm_str += op.qasm
            elif isinstance(op, Statement):
                qasm_str += op.qasm

        return qasm_str<|MERGE_RESOLUTION|>--- conflicted
+++ resolved
@@ -12,10 +12,7 @@
 # See the License for the specific language governing permissions and
 # limitations under the License.
 
-<<<<<<< HEAD
-=======
 from pydantic import field_validator, model_validator, ConfigDict
->>>>>>> a2ba5baa
 from typing import List, Union
 
 from oqd_compiler_infrastructure import VisitableBaseModel
