--- conflicted
+++ resolved
@@ -57,21 +57,13 @@
         return TransformerFlowNode(visitor=QutipExperimentInterpreter(),name="_")
 
     def compile(self, task: Task):
-<<<<<<< HEAD
         """
         Method for compiling a task to a [`QutipExperiment`][quantumion.backend.qutip.interface.QutipExperiment]
 
         Args:
             task (Task): Quantum experiment to compile
         """
-        circuit = task.program.accept(AnalogCircuitCanonicalization())
-        args = task.args.accept(QutipTaskArgsCanonicalization())
-        return circuit.accept(RegisterInformation()).accept(
-            QutipBackendTransformer(args=args)
-        )
-=======
         return self.compiler(task).model
->>>>>>> 13ed42c7
 
     def run(self, *, task: Task = None, experiment: QutipExperiment = None):
         """
