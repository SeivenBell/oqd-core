from quantumion.interface.base import VisitableBaseModel
from quantumion.interface.math import MathExpr
from quantumion.backend.metric import *
from typing import List, Dict, Literal, Tuple
import qutip as qt
from pydantic import ConfigDict
from pydantic.types import NonNegativeInt

__all__ = [
<<<<<<< HEAD
    "QutipOperation",
    "QutipExperiment",
]

=======
    'QutipOperation',
    'QutipExperiment',
    'TaskArgsQutip',
    'QutipExpectation'
]

class QutipExpectation(VisitableBaseModel):
    model_config = ConfigDict(arbitrary_types_allowed=True)
    operator: List[Tuple[qt.Qobj, MathExpr]]
    
class TaskArgsQutip(VisitableBaseModel):
    layer: Literal["analog"] = "analog"
    n_shots: Union[int, None] = 10
    fock_cutoff: int = 4
    dt: float = 0.1
    metrics: Dict[str, Union[EntanglementEntropyReyni, EntanglementEntropyVN, QutipExpectation]] = {}
>>>>>>> 13ed42c7

class QutipOperation(VisitableBaseModel):
    """
    Class representing a quantum operation in qutip

    Attributes:
        hamiltonian (List[qt.Qobj, str]): Hamiltonian to evolve by
        duration (float): Duration of the evolution
    """

    model_config = ConfigDict(arbitrary_types_allowed=True)
    hamiltonian: List[Tuple[qt.Qobj, MathExpr]]
    duration: float

<<<<<<< HEAD

=======
    
>>>>>>> 13ed42c7
class QutipExperiment(VisitableBaseModel):
    """
    Class representing a quantum experiment in qutip

    Attributes:
        instructions (List[QutipOperation]): List of quantum operations to apply
        n_qreg (NonNegativeInt): Number of qubit quantum registers
        n_qmode (NonNegativeInt): Number of modal quantum registers
        args (TaskArgsAnalog): Arguments for the experiment
    """

    instructions: list[QutipOperation]
    n_qreg: NonNegativeInt
    n_qmode: NonNegativeInt
    args: TaskArgsQutip<|MERGE_RESOLUTION|>--- conflicted
+++ resolved
@@ -7,12 +7,6 @@
 from pydantic.types import NonNegativeInt
 
 __all__ = [
-<<<<<<< HEAD
-    "QutipOperation",
-    "QutipExperiment",
-]
-
-=======
     'QutipOperation',
     'QutipExperiment',
     'TaskArgsQutip',
@@ -29,7 +23,6 @@
     fock_cutoff: int = 4
     dt: float = 0.1
     metrics: Dict[str, Union[EntanglementEntropyReyni, EntanglementEntropyVN, QutipExpectation]] = {}
->>>>>>> 13ed42c7
 
 class QutipOperation(VisitableBaseModel):
     """
@@ -44,11 +37,7 @@
     hamiltonian: List[Tuple[qt.Qobj, MathExpr]]
     duration: float
 
-<<<<<<< HEAD
-
-=======
     
->>>>>>> 13ed42c7
 class QutipExperiment(VisitableBaseModel):
     """
     Class representing a quantum experiment in qutip
