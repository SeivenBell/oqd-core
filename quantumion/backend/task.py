from dataclasses import dataclass, field
import numpy as np
from typing import Union, List, Dict, Literal, Annotated
from pydantic import BaseModel, BeforeValidator

########################################################################################

from quantumion.interface.base import VisitableBaseModel
from quantumion.interface.analog.operations import AnalogCircuit
from quantumion.interface.digital.circuit import DigitalCircuit
from quantumion.interface.atomic.program import AtomicProgram

from quantumion.backend.metric import Metric

########################################################################################


class ComplexFloat(BaseModel):
    real: float
    imag: float

    @classmethod
    def cast(cls, x):
        if isinstance(x, ComplexFloat):
            return x
        if isinstance(x, complex):
            return cls(real=x.real, imag=x.imag)
        raise TypeError("Invalid type for argument x")

    def __add__(self, other):
        if isinstance(other, ComplexFloat):
            self.real += other.real
            self.imag += other.imag
            return self

        elif isinstance(other, (float, int)):
            self.real += other
            return self

    def __mul__(self, other):
        if isinstance(other, (float, int)):
            self.real *= other
            self.imag *= other
            return self
        elif isinstance(other, ComplexFloat):
            real = self.real * other.real - self.imag * self.imag
            imag = self.real * other.imag + self.imag * self.real
            return ComplexFloat(real=real, imag=imag)
        else:
            raise TypeError

    def __radd__(self, other):
        return self + other

    def __rmul__(self, other):
        return self * other


CastComplexFloat = Annotated[ComplexFloat, BeforeValidator(ComplexFloat.cast)]

########################################################################################


@dataclass
class DataAnalog:
    times: np.array = field(default_factory=lambda: np.empty(0))
    state: np.array = field(default_factory=lambda: np.empty(0))
    metrics: dict[str, List[Union[float, int]]] = field(default_factory=dict)
    shots: np.array = field(default_factory=lambda: np.empty(0))


########################################################################################sss


class TaskArgsAnalog(VisitableBaseModel):
    layer: Literal["analog"] = "analog"
    n_shots: Union[int, None] = 10
    fock_cutoff: int = 4
    dt: float = 0.1
    metrics: Dict[str, Metric] = {}


class TaskResultAnalog(VisitableBaseModel):
    layer: Literal["analog"] = "analog"
    times: List[float] = []
    state: List[CastComplexFloat] = []
    metrics: Dict[str, List[Union[float, int]]] = {}
    counts: Dict[str, int] = {}
    runtime: float = None


########################################################################################


class TaskArgsDigital(BaseModel):
    layer: Literal["digital"] = "digital"
    repetitions: int = 10


class TaskResultDigital(BaseModel):
    layer: Literal["digital"] = "digital"
    counts: dict[str, int] = {}
    state: List[CastComplexFloat] = []


########################################################################################


class TaskArgsAtomic(BaseModel):
    layer: Literal["atomic"] = "atomic"
    n_shots: int = 10
    fock_trunc: int = 4
    dt: float = 0.1


class TaskResultAtomic(BaseModel):
    layer: Literal["atomic"] = "atomic"
    # Hardware results
    collated_state_readout: dict[int, int] = {}
    state_readout: dict[int, int] = {}


########################################################################################


<<<<<<< HEAD
class Task(BaseModel):
    """
    Class representing a task to run a quantum experiment with some arguments

    Attributes:
        program (Union[AnalogCircuit, DigitalCircuit, AtomicProgram]): Quantum experiment to run
        args (Union[TaskArgsAnalog, TaskArgsDigital, TaskArgsAtomic]): Arguments for the quantum experiment
    """

=======
class Task(VisitableBaseModel):
>>>>>>> 13ed42c7
    program: Union[AnalogCircuit, DigitalCircuit, AtomicProgram]
    args: Union[TaskArgsAnalog, TaskArgsDigital, TaskArgsAtomic]


TaskResult = Union[TaskResultAnalog, TaskResultAnalog, TaskResultDigital]

########################################################################################<|MERGE_RESOLUTION|>--- conflicted
+++ resolved
@@ -123,8 +123,7 @@
 ########################################################################################
 
 
-<<<<<<< HEAD
-class Task(BaseModel):
+class Task(VisitableBaseModel):
     """
     Class representing a task to run a quantum experiment with some arguments
 
@@ -133,9 +132,6 @@
         args (Union[TaskArgsAnalog, TaskArgsDigital, TaskArgsAtomic]): Arguments for the quantum experiment
     """
 
-=======
-class Task(VisitableBaseModel):
->>>>>>> 13ed42c7
     program: Union[AnalogCircuit, DigitalCircuit, AtomicProgram]
     args: Union[TaskArgsAnalog, TaskArgsDigital, TaskArgsAtomic]
 
