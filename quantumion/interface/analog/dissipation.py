--- conflicted
+++ resolved
@@ -12,12 +12,8 @@
 
 
 class Dissipation(VisitableBaseModel):
-<<<<<<< HEAD
     """
     Class representing a dissipative term in the evolution of a quantum system
     """
 
-    jumps: int = None  # todo: discuss ir for dissipation
-=======
-    jumps: Optional[int] = None  # todo: discuss ir for dissipation
->>>>>>> 13ed42c7
+    jumps: Optional[int] = None  # todo: discuss ir for dissipation