from abc import abstractmethod

########################################################################################

from quantumion.compilerv2.base import PassBase

########################################################################################
from rich import print as pprint

class Walk(PassBase):
    def __init__(self, rule: PassBase):
        super().__init__()

        self.rule = rule
        pass

    @abstractmethod
    def walk_VisitableBaseModel(self, model):
        pass

    @property
    def children(self):
        return [self.rule]

    def map(self, model):
        return self.walk(model)

    def walk(self, model):
        for cls in model.__class__.__mro__:
<<<<<<< HEAD
            map_func = getattr(self.rule, "map_{}".format(cls.__name__), None)
            if map_func:
                new_model = map_func(model)
                if new_model is not None:
                    return self.walk(new_model)
                """
                Notes:
                - this seems to be something like map children in liang
                - Understand class structure better now
                - [High Priority] show why it needs to be walk_VisitableBaseModel and not something like checkVisitableBaseModel function
                - This ensures graph traversal logic is handled by WALK and NOT rewrite rules
                - Understand why we don't need any maps inside due to this modification
                - how was is leaf case handled using previous method? i think we need another is leaf method to prevent unnecessary operations
                - One thing I don't understand is the repetiotion
                        walk model is class_='OperatorKron' op1=PauliI(class_='PauliI') op2=PauliY(class_='PauliY') and elems are (<class 
                        'quantumion.interface.analog.operator.OperatorKron'>, <class 'quantumion.interface.analog.operator.OperatorBinaryOp'>, <class 
                        'quantumion.interface.analog.operator.Operator'>, <class 'quantumion.interface.base.TypeReflectBaseModel'>, <class 
                        'quantumion.interface.base.VisitableBaseModel'>, <class 'pydantic.main.BaseModel'>, <class 'object'>)
                        walk map func is <bound method OperatorDistribute.map_OperatorKron of OperatorDistribute()>
                        *********************
                        new model is None
                        -------------------

                        walk model is OperatorKron and elems are (<class 'str'>, <class 'object'>)
                - current logic is that when return is None only then go to children as otherwise we won't be able to do lowering or return diff objects
                
                ## -----
                
                From CanVerPauliAlgebra
                    There is pattern matching involved. when we go to visit_Op, we go to the pattern Op and then the 
                    inner if statements try to do pattern matching
                    if no pattern matched for the given Op model which has been visited, we just return None
                ## -----
                """


        for cls in model.__class__.__mro__:
=======
>>>>>>> 34bf77f4
            walk_func = getattr(self, "walk_{}".format(cls.__name__), None)
            if walk_func:
                break

        if not walk_func:
            walk_func = self.generic_walk

        return walk_func(model)

    def generic_walk(self, model):
        return self.rule(model)

    pass


########################################################################################


class Pre(Walk):
    def walk_dict(self, model):
        new_model = self.rule(model)

        new_model = {k: self(v) for k, v in new_model.items()}

        return new_model

    def walk_list(self, model):
        new_model = self.rule(model)

        new_model = [self(e) for e in new_model]

        return new_model

    def walk_tuple(self, model):
        new_model = self.rule(model)

        new_model = tuple([self(e) for e in new_model])

        return new_model

    def walk_VisitableBaseModel(self, model):
        new_model = self.rule(model)

        new_fields = {}
        for key in new_model.model_fields.keys():
            new_fields[key] = self(getattr(new_model, key))
        new_model = new_model.__class__(**new_fields)

        return new_model


class Post(Walk):
    def walk_dict(self, model):
        new_model = {k: self(v) for k, v in model.items()}

        new_model = self.rule(new_model)
        return new_model

    def walk_list(self, model):
        new_model = [self(e) for e in model]

        new_model = self.rule(new_model)

        return new_model

    def walk_tuple(self, model):
        new_model = tuple([self(e) for e in model])

        new_model = self.rule(new_model)

        return new_model

    def walk_VisitableBaseModel(self, model):
        new_fields = {}
        for key in model.model_fields.keys():
            new_fields[key] = self(getattr(model, key))
        new_model = model.__class__(**new_fields)

        new_model = self.rule(new_model)

        return new_model<|MERGE_RESOLUTION|>--- conflicted
+++ resolved
@@ -27,46 +27,6 @@
 
     def walk(self, model):
         for cls in model.__class__.__mro__:
-<<<<<<< HEAD
-            map_func = getattr(self.rule, "map_{}".format(cls.__name__), None)
-            if map_func:
-                new_model = map_func(model)
-                if new_model is not None:
-                    return self.walk(new_model)
-                """
-                Notes:
-                - this seems to be something like map children in liang
-                - Understand class structure better now
-                - [High Priority] show why it needs to be walk_VisitableBaseModel and not something like checkVisitableBaseModel function
-                - This ensures graph traversal logic is handled by WALK and NOT rewrite rules
-                - Understand why we don't need any maps inside due to this modification
-                - how was is leaf case handled using previous method? i think we need another is leaf method to prevent unnecessary operations
-                - One thing I don't understand is the repetiotion
-                        walk model is class_='OperatorKron' op1=PauliI(class_='PauliI') op2=PauliY(class_='PauliY') and elems are (<class 
-                        'quantumion.interface.analog.operator.OperatorKron'>, <class 'quantumion.interface.analog.operator.OperatorBinaryOp'>, <class 
-                        'quantumion.interface.analog.operator.Operator'>, <class 'quantumion.interface.base.TypeReflectBaseModel'>, <class 
-                        'quantumion.interface.base.VisitableBaseModel'>, <class 'pydantic.main.BaseModel'>, <class 'object'>)
-                        walk map func is <bound method OperatorDistribute.map_OperatorKron of OperatorDistribute()>
-                        *********************
-                        new model is None
-                        -------------------
-
-                        walk model is OperatorKron and elems are (<class 'str'>, <class 'object'>)
-                - current logic is that when return is None only then go to children as otherwise we won't be able to do lowering or return diff objects
-                
-                ## -----
-                
-                From CanVerPauliAlgebra
-                    There is pattern matching involved. when we go to visit_Op, we go to the pattern Op and then the 
-                    inner if statements try to do pattern matching
-                    if no pattern matched for the given Op model which has been visited, we just return None
-                ## -----
-                """
-
-
-        for cls in model.__class__.__mro__:
-=======
->>>>>>> 34bf77f4
             walk_func = getattr(self, "walk_{}".format(cls.__name__), None)
             if walk_func:
                 break
