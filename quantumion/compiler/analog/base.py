from typing import Any

########################################################################################

from quantumion.interface.analog import *
from quantumion.interface.math import MathExpr

from quantumion.compiler.visitor import Visitor, Transformer
from quantumion.compiler.math import PrintMathExpr, VerbosePrintMathExpr

from quantumion.utils.color import random_hexcolor

########################################################################################

__all__ = [
    "AnalogCircuitVisitor",
    "AnalogCircuitTransformer",
    "PrintOperator",
    "VerbosePrintOperator",
<<<<<<< HEAD
    "MermaidOperator",
=======
    "AnalogInterfaceVisitor",
    "AnalogInterfaceTransformer",
>>>>>>> a2e2acd8
]


########################################################################################


class AnalogCircuitVisitor(Visitor):
    pass


class AnalogCircuitTransformer(Transformer):
    pass

class AnalogInterfaceVisitor(Visitor):
    pass


class AnalogInterfaceTransformer(Transformer):
    pass

########################################################################################


class PrintOperator(AnalogCircuitTransformer):
    def _visit(self, model: Any):
        raise TypeError("Incompatible type for input model")

    def visit_OperatorTerminal(self, model: OperatorTerminal):
        return model.class_ + "()"

    def visit_MathExpr(self, model: MathExpr):
        return model.accept(PrintMathExpr())

    def visit_OperatorAdd(self, model: OperatorAdd):
        string = "{} + {}".format(self.visit(model.op1), self.visit(model.op2))
        return string

    def visit_OperatorSub(self, model: OperatorSub):
        s2 = (
            f"({self.visit(model.op2)})"
            if isinstance(model.op2, (OperatorAdd, OperatorSub))
            else self.visit(model.op2)
        )
        string = "{} - {}".format(self.visit(model.op1), s2)
        return string

    def visit_OperatorMul(self, model: OperatorMul):
        s1 = (
            f"({self.visit(model.op1)})"
            if isinstance(
                model.op1, (OperatorAdd, OperatorSub, OperatorKron, OperatorScalarMul)
            )
            else self.visit(model.op1)
        )
        s2 = (
            f"({self.visit(model.op2)})"
            if isinstance(
                model.op2, (OperatorAdd, OperatorSub, OperatorKron, OperatorScalarMul)
            )
            else self.visit(model.op2)
        )

        string = "{} * {}".format(s1, s2)
        return string

    def visit_OperatorKron(self, model: OperatorKron):
        s1 = (
            f"({self.visit(model.op1)})"
            if isinstance(
                model.op1, (OperatorAdd, OperatorSub, OperatorMul, OperatorScalarMul)
            )
            else self.visit(model.op1)
        )
        s2 = (
            f"({self.visit(model.op2)})"
            if isinstance(
                model.op2, (OperatorAdd, OperatorSub, OperatorMul, OperatorScalarMul)
            )
            else self.visit(model.op2)
        )

        string = "{} @ {}".format(s1, s2)
        return string

    def visit_OperatorScalarMul(self, model: OperatorScalarMul):
        s1 = (
            f"({self.visit(model.op)})"
            if isinstance(
                model.op, (OperatorAdd, OperatorSub, OperatorMul, OperatorKron)
            )
            else self.visit(model.op)
        )
        s2 = f"({self.visit(model.expr)})"

        string = "{} * {}".format(s2, s1)
        return string


########################################################################################


class VerbosePrintOperator(PrintOperator):

    def visit_MathExpr(self, model: MathExpr):
        return model.accept(VerbosePrintMathExpr())

    def visit_OperatorBinaryOp(self, model: OperatorBinaryOp):
        s1 = (
            f"({self.visit(model.op1)})"
            if not isinstance(model.op1, OperatorTerminal)
            else self.visit(model.op1)
        )
        s2 = (
            f"({self.visit(model.op2)})"
            if not isinstance(model.op2, OperatorTerminal)
            else self.visit(model.op2)
        )
        string = "{} {} {}".format(
            s1,
            dict(OperatorAdd="+", OperatorSub="-", OperatorMul="*", OperatorKron="@")[
                model.__class__.__name__
            ],
            s2,
        )
        return string

    def visit_OperatorAdd(self, model: OperatorAdd):
        return self.visit_OperatorBinaryOp(model)

    def visit_OperatorSub(self, model: OperatorSub):
        return self.visit_OperatorBinaryOp(model)

    def visit_OperatorMul(self, model: OperatorMul):
        return self.visit_OperatorBinaryOp(model)

    def visit_OperatorKron(self, model: OperatorKron):
        return self.visit_OperatorBinaryOp(model)

    def visit_OperatorScalarMul(self, model: OperatorScalarMul):
        s1 = (
            f"({self.visit(model.op)})"
            if not isinstance(model.op, OperatorTerminal)
            else self.visit(model.op)
        )
        s2 = f"({self.visit(model.expr)})"

        string = "{} * {}".format(s2, s1)
        return string


########################################################################################


class MermaidOperator(Transformer):

    def emit(self, model):
        self.element = 0

        self.mermaid_string = "```mermaid\ngraph TD\n"
        model.accept(self)
        self.mermaid_string += "".join(
            [
                f"classDef {model} stroke:{random_hexcolor()},stroke-width:3px\n"
                for model in [
                    "Pauli",
                    "Ladder",
                    "OperatorAdd",
                    "OperatorScalarMul",
                    "OperatorKron",
                    "OperatorMul",
                    "MathExpr",
                ]
            ]
        )
        self.mermaid_string += "```\n"

        return self.mermaid_string

    def visit_MathExpr(self, model):
        element = self.element
        self.mermaid_string += 'element{}("{}<br/>{}<br/>{}"):::{}\n'.format(
            self.element,
            "MathExpr",
            "-" * len("MathExpr"),
            "expr = #quot;{}#quot;".format(model.accept(PrintMathExpr())),
            "MathExpr",
        )
        self.element += 1

        return f"element{element}"

    def visit_Pauli(self, model):
        element = self.element
        self.mermaid_string += 'element{}("{}"):::{}\n'.format(
            self.element, model.__class__.__name__, "Pauli"
        )
        self.element += 1

        return f"element{element}"

    def visit_Ladder(self, model):
        element = self.element
        self.mermaid_string += 'element{}("{}"):::{}\n'.format(
            self.element, model.__class__.__name__, "Ladder"
        )
        self.element += 1

        return f"element{element}"

    def visit_OperatorBinaryOp(self, model):
        left = self.visit(model.op1)
        right = self.visit(model.op2)

        element = self.element
        self.mermaid_string += 'element{}("{}"):::{}\n'.format(
            self.element,
            model.__class__.__name__,
            model.__class__.__name__,
        )

        self.mermaid_string += f"element{element} --> {left} & {right}\n"

        self.element += 1

        return f"element{element}"

    def visit_OperatorScalarMul(self, model):
        expr = self.visit(model.expr)
        op = self.visit(model.op)

        element = self.element
        self.mermaid_string += 'element{}("{}"):::{}\n'.format(
            self.element,
            model.__class__.__name__,
            model.__class__.__name__,
        )

        self.mermaid_string += f"element{element} --> {expr} & {op}\n"

        self.element += 1

        return f"element{element}"<|MERGE_RESOLUTION|>--- conflicted
+++ resolved
@@ -17,12 +17,9 @@
     "AnalogCircuitTransformer",
     "PrintOperator",
     "VerbosePrintOperator",
-<<<<<<< HEAD
     "MermaidOperator",
-=======
     "AnalogInterfaceVisitor",
     "AnalogInterfaceTransformer",
->>>>>>> a2e2acd8
 ]
 
 
