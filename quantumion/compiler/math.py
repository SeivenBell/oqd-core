--- conflicted
+++ resolved
@@ -22,12 +22,6 @@
 
 ########################################################################################
 
-<<<<<<< HEAD
-class SimplifyMathExpr(Transformer):
-    def visit_MathFunc(self, model: MathFunc): 
-        #return getattr(math, model.func)(self.visit(model.expr))
-        return MathFunc(func = model.func, expr = self.visit(model.expr))
-=======
 class EvaluateMathExpr(Transformer):
     def _visit(self, model: Any):
         raise TypeError("Incompatible type for input model")
@@ -41,12 +35,12 @@
     def visit_MathImag(self, model: MathImag):
         return complex('1j') #1j also works
 
-    def visit_MathFunc(self, model: MathFunc): 
+    def visit_MathFunc(self, model: MathFunc):
         return getattr(math, model.func)(self.visit(model.expr))
 
     def visit_MathAdd(self, model: MathAdd):
         return self.visit(model.expr1)+ self.visit(model.expr2)
-    
+
     def visit_MathSub(self, model: MathSub):
         return self.visit(model.expr1) - self.visit(model.expr2)
 
@@ -54,15 +48,14 @@
         return self.visit(model.expr1) * self.visit(model.expr2)
 
     def visit_MathDiv(self, model: MathDiv):
-        return self.visit(model.expr1) / self.visit(model.expr2)     
-    
+        return self.visit(model.expr1) / self.visit(model.expr2)
+
     def visit_MathPow(self, model: MathPow):
-        return self.visit(model.expr1) ** self.visit(model.expr2)     
->>>>>>> 13ed42c7
+        return self.visit(model.expr1) ** self.visit(model.expr2)
 
     def visit_MathAdd(self, model: MathAdd):
         return self.visit(model.expr1) + self.visit(model.expr2)
-    
+
     def visit_MathSub(self, model: MathSub):
         return self.visit(model.expr1) - self.visit(model.expr2)
 
@@ -70,10 +63,10 @@
         return self.visit(model.expr1) * self.visit(model.expr2)
 
     def visit_MathDiv(self, model: MathDiv):
-        return self.visit(model.expr1) / self.visit(model.expr2)     
-    
+        return self.visit(model.expr1) / self.visit(model.expr2)
+
     def visit_MathPow(self, model: MathPow):
-        return self.visit(model.expr1) ** self.visit(model.expr2) 
+        return self.visit(model.expr1) ** self.visit(model.expr2)
 class PrintMathExpr(Transformer):
     def _visit(self, model: Any):
         raise TypeError("Incompatible type for input model")
