--- conflicted
+++ resolved
@@ -34,14 +34,9 @@
     - GHZ state preparation: examples/ghz_state.ipynb
     - Ising model: examples/ising_model.ipynb
 - Explanation:
-<<<<<<< HEAD
   - Visitor: technical/explanation/visitor.md
   - Compilation Flow: technical/explanation/compilation-flow.md
-=======
-  - Visitor: docs/technical/explanation/visitor.md
-  - Compilation Flow: docs/technical/explanation/compilation-flow.md
-  - Canonicalization Flow: docs/technical/explanation/canonicalization-flow.md
->>>>>>> b0b2cf21
+  - Canonicalization Flow: technical/explanation/canonicalization-flow.md
 - API Reference:
   - Interfaces:
     - Data Structures: technical/reference/interface-base.md
